-- | This module provides type classes for encoding and decoding protocol
-- buffers message, as well as a safer alternative to the raw 'Proto3.Wire'
-- library based on 'GHC.Generics'.
--
-- = Classes
--
-- The 'Primitive' class captures those types which correspond to primitive field
-- types, as defined by the protocol buffers specification. A 'Primitive' type is
-- one which can always be encoded as a single key/value pair in the wire format.
--
-- The 'MessageField' class captures those types which are encoded under a single
-- key in the wire format, i.e. primitives, packed and unpacked lists, and
-- embedded messages.
--
-- The 'Message' class captures types which correspond to protocol buffers messages.
-- Instances of 'Message' can be written by hand for your types by using the
-- functions in the 'Proto3.Suite.Encode' and 'Proto3.Suite.Decode'
-- modules. In the case where the message format is determined by your Haskell code,
-- you might prefer to derive your 'Message' instances using generic deriving.
--
-- = Generic Instances
--
-- Using the 'GHC.Generics' approach, instead of generating Haskell code from a
-- .proto file, we write our message formats as Haskell types, and generate a
-- serializer/deserializer pair.
--
-- To use this library, simply derive a 'Generic' instance for your type(s), and
-- use the default `Message` instance.
--
-- For generic 'Message' instances, field numbers are automatically generated,
-- starting at 1. Therefore, adding new fields is a compatible change only at the
-- end of a record. Renaming fields is also safe. You should not use the generic
-- instances if you are starting from an existing .proto file.
--
-- = Strings
--
-- Use 'TL.Text' instead of 'String' for string types inside messages.
--
-- = Example
--
-- > data MultipleFields =
-- >   MultipleFields { multiFieldDouble :: Double
-- >                  , multiFieldFloat  :: Float
-- >                  , multiFieldInt32  :: Int32
-- >                  , multiFieldInt64  :: Int64
-- >                  , multiFieldString :: TL.Text
-- >                  , multiFieldBool   :: Bool
-- >                  } deriving (Show, Generic, Eq)
-- >
-- > instance Message MultipleFields
-- >
-- > serialized = toLazyByteString $ MultipleFields 1.0 1.0 1 1 "hi" True
-- >
-- > deserialized :: MultipleFields
-- > deserialized = case parse (toStrict serialized) of
-- >                  Left e -> error e
-- >                  Right msg -> msg

{-# LANGUAGE DataKinds                  #-}
{-# LANGUAGE DefaultSignatures          #-}
{-# LANGUAGE FlexibleContexts           #-}
{-# LANGUAGE FlexibleInstances          #-}
{-# LANGUAGE PolyKinds                  #-}
{-# LANGUAGE ScopedTypeVariables        #-}
{-# LANGUAGE TypeApplications           #-}
{-# LANGUAGE TypeFamilies               #-}
{-# LANGUAGE TypeOperators              #-}
{-# LANGUAGE UndecidableInstances       #-}
{-# LANGUAGE ConstrainedClassMethods    #-}

module Proto3.Suite.Class
  ( Primitive(..)
  , MessageField(..)
  , Message(..)
  , Message1(..)

  -- * Encoding
  , toLazyByteString

  -- * Decoding
  , HasDefault(..)
  , fromByteString
  , fromB64

  -- * Documentation
  , Named1(..)
  , Named(..)
  , Finite(..)
  , message
  , message1
  , Proto3.Suite.Class.enum

  -- * Generic Classes
  , GenericMessage(..)
  , GenericMessage1(..)
  ) where

import           Control.Monad
import qualified Data.ByteString        as B
import qualified Data.ByteString.Base64 as B64
import qualified Data.ByteString.Lazy   as BL
import qualified Data.Foldable          as F
import           Data.Functor           (($>))
import           Data.Int               (Int32, Int64)
import           Data.Maybe             (fromMaybe, isNothing)
import           Data.Monoid            ((<>))
import           Data.Proxy             (Proxy (..))
import           Data.Sequence          (Seq)
import           Data.String            (IsString (..))
import qualified Data.Text              as T
import qualified Data.Text.Lazy         as TL
import qualified Data.Traversable       as TR
import           Data.Vector            (Vector)
import           Data.Word              (Word32, Word64)
import           GHC.Exts               (fromList)
import           GHC.Generics
import           GHC.TypeLits
import           Proto3.Suite.DotProto  as DotProto
import           Proto3.Suite.Types     as Wire
import           Proto3.Wire
import           Proto3.Wire.Decode     (ParseError, Parser (..), RawField,
                                         RawMessage, RawPrimitive, runParser)
import qualified Proto3.Wire.Decode     as Decode
import qualified Proto3.Wire.Encode     as Encode
import           Safe                   (toEnumMay)

-- | A class for types with default values per the protocol buffers spec.
class HasDefault a where
  -- | The default value for this type.
  def :: a

  -- | Numeric types default to zero
  default def :: Num a => a
  def = 0

  isDefault :: a -> Bool

  default isDefault :: Eq a => a -> Bool
  isDefault = (== def)

-- | Do not encode the default value
omittingDefault
  :: HasDefault a
  => (a -> Encode.MessageBuilder)
  -> a
  -> Encode.MessageBuilder
omittingDefault f p
  | isDefault p = mempty
  | otherwise = f p

instance HasDefault Int32
instance HasDefault Int64
instance HasDefault Word32
instance HasDefault Word64
instance HasDefault (Signed Int32)
instance HasDefault (Signed Int64)
instance HasDefault (Fixed Word32)
instance HasDefault (Fixed Word64)
instance HasDefault (Signed (Fixed Int32))
instance HasDefault (Signed (Fixed Int64))
instance HasDefault Float
instance HasDefault Double

instance HasDefault Bool where
  def = False

instance HasDefault String where
  def = mempty

instance HasDefault T.Text where
  def = mempty

instance HasDefault TL.Text where
  def = mempty

instance HasDefault B.ByteString where
  def = mempty

instance HasDefault BL.ByteString where
  def = mempty

instance (Bounded e, Enum e) => HasDefault (Enumerated e) where
  def =
    case toEnumMay 0 of
      Nothing -> Enumerated (Left 0)
      Just x -> Enumerated (Right x)
  isDefault = (== 0) . either id fromEnum . enumerated

instance HasDefault (UnpackedVec a) where
  def = mempty
  isDefault = null . unpackedvec

instance HasDefault (PackedVec a) where
  def = mempty
  isDefault = null . packedvec

instance HasDefault (NestedVec a) where
  def = mempty
  isDefault = null . nestedvec

instance HasDefault (Nested a) where
  def = Nested Nothing
  isDefault = isNothing . nested

instance (HasDefault a) => HasDefault (ForceEmit a) where
  def       = ForceEmit def
  isDefault = isDefault . forceEmit

-- | Used in fields of generated records to represent an unwrapped
-- 'PackedVec'/'UnpackedVec'
instance HasDefault (Vector a) where
  def       = mempty
  isDefault = null

-- | Used in generated records to represent an unwrapped 'Nested'
instance HasDefault (Maybe a) where
  def       = Nothing
  isDefault = isNothing

-- TODO: Determine if we have a reason for rendering fixed32/sfixed as Fixed
-- Word32/Int32 in generated datatypes; for other field types, we omit the
-- newtype wrappers in the type signature but un/wrap them as needed in the
-- encode/decodeMessage implementations. These Fixed wrappers can probably be
-- removed and the type interface would be more consistent with other types, but
-- until that occurs, the following two instances are needed.
--
-- Tracked by https://github.com/awakesecurity/proto3-suite/issues/30.

-- | Used in generated records to represent @sfixed32@
instance HasDefault (Fixed Int32)

-- | Used in generated records to represent @sfixed64@
instance HasDefault (Fixed Int64)

-- | This class captures those types whose names need to appear in .proto files.
--
-- It has a default implementation for any data type which is an instance of the
-- 'Generic' class, which will extract the name of the type constructor.
class Named a where
  -- | Get the name of a type constructor
  nameOf :: IsString string => Proxy a -> string

  default nameOf :: (IsString string, GenericNamed (Rep a)) => Proxy a -> string
  nameOf _ = genericNameOf (Proxy :: Proxy (Rep a))

class Named1 f where
  nameOf1 :: IsString string => Proxy f -> string

  default nameOf1 :: (IsString string, GenericNamed (Rep1 f)) => Proxy f -> string
  nameOf1 _ = genericNameOf (Proxy :: Proxy f)

class GenericNamed (f :: * -> *) where
  genericNameOf :: IsString string => Proxy f -> string

instance Datatype d => GenericNamed (M1 D d f) where
  genericNameOf _ = fromString (datatypeName (undefined :: M1 D d f ()))

-- | Enumerable types with finitely many values.
--
-- This class can be derived whenever a sum type is an instance of 'Generic',
-- and only consists of zero-argument constructors. The derived instance should
-- be compatible with derived `Enum` instances, in the sense that
--
-- > map (toEnum . fst) enumerate
--
-- should enumerate all values of the type without runtime errors.
class Enum a => Finite a where
  -- | Enumerate values of a finite type, along with names of constructors.
  enumerate :: IsString string => Proxy a -> [(string, Int)]

  default enumerate :: (IsString string, GenericFinite (Rep a)) => Proxy a -> [(string, Int)]
  enumerate _ = snd (genericEnumerate (Proxy @(Rep a)) 0)

-- | Generate metadata for an enum type.
enum :: (Finite e, Named e) => Proxy e -> DotProtoDefinition
enum pr = DotProtoEnum (Single $ nameOf pr) (map enumField $ enumerate pr)
  where
    enumField (name, value) = DotProtoEnumField (Single name) value []

class GenericFinite (f :: * -> *) where
  genericEnumerate :: IsString string => Proxy f -> Int -> (Int, [(string, Int)])

instance ( GenericFinite f
         , GenericFinite g
         ) => GenericFinite (f :+: g) where
  genericEnumerate _ i =
    let (j, e1) = genericEnumerate (Proxy @f) i
        (k, e2) = genericEnumerate (Proxy @g) j
    in (k, e1 <> e2)

instance Constructor c => GenericFinite (M1 C c f) where
  genericEnumerate _ i = (i + 1, [ (fromString name, i) ])
    where
      name = conName (undefined :: M1 C c f ())

instance GenericFinite f => GenericFinite (M1 D t f) where
  genericEnumerate _ = genericEnumerate (Proxy @f)

instance GenericFinite f => GenericFinite (M1 S t f) where
  genericEnumerate _ = genericEnumerate (Proxy @f)

-- | This class captures those types which correspond to primitives in
-- the protocol buffers specification.
--
-- It should be possible to fully reconstruct values of these types from
-- a single 'RawPrimitive'. Notably, then, `Nested` is not `Primitive` even
-- though it can be 'embedded', since a nested message may by split up over
-- multiple 'embedded' fields.
class Primitive a where
  -- | Encode a primitive value
  encodePrimitive :: FieldNumber -> a -> Encode.MessageBuilder
  -- | Decode a primitive value
  decodePrimitive :: Parser RawPrimitive a
  -- | Get the type which represents this type inside another message.
  primType :: Proxy a -> DotProtoPrimType

  default primType :: Named a => Proxy a -> DotProtoPrimType
  primType pr = Named (Single (nameOf pr))

-- | Serialize a message as a lazy 'BL.ByteString'.
toLazyByteString :: Message a => a -> BL.ByteString
toLazyByteString = Encode.toLazyByteString . encodeMessage (fieldNumber 1)

-- | Parse any message that can be decoded.
fromByteString :: Message a => B.ByteString -> Either ParseError a
fromByteString = Decode.parse (decodeMessage (fieldNumber 1))

-- | As 'fromByteString', except the input bytestring is base64-encoded.
fromB64 :: Message a => B.ByteString -> Either ParseError a
fromB64 = fromByteString . B64.decodeLenient

instance Primitive Int32 where
  encodePrimitive = Encode.int32
  decodePrimitive = Decode.int32
  primType _ = Int32

instance Primitive Int64 where
  encodePrimitive = Encode.int64
  decodePrimitive = Decode.int64
  primType _ = Int64

instance Primitive Word32 where
  encodePrimitive = Encode.uint32
  decodePrimitive = Decode.uint32
  primType _ = UInt32

instance Primitive Word64 where
  encodePrimitive = Encode.uint64
  decodePrimitive = Decode.uint64
  primType _ = UInt64

instance Primitive (Signed Int32) where
  encodePrimitive num = Encode.sint32 num . signed
  decodePrimitive = fmap Signed Decode.sint32
  primType _ = SInt32

instance Primitive (Signed Int64) where
  encodePrimitive num = Encode.sint64 num . signed
  decodePrimitive = fmap Signed Decode.sint64
  primType _ = SInt64

instance Primitive (Fixed Word32) where
  encodePrimitive num = Encode.fixed32 num . fixed
  decodePrimitive = fmap Fixed Decode.fixed32
  primType _ = DotProto.Fixed32

instance Primitive (Fixed Word64) where
  encodePrimitive num = Encode.fixed64 num . fixed
  decodePrimitive = fmap Fixed Decode.fixed64
  primType _ = DotProto.Fixed64

instance Primitive (Signed (Fixed Int32)) where
  encodePrimitive num = Encode.sfixed32 num . fixed . signed
  decodePrimitive = fmap (Signed . Fixed) Decode.sfixed32
  primType _ = SFixed32

instance Primitive (Signed (Fixed Int64)) where
  encodePrimitive num = Encode.sfixed64 num . fixed . signed
  decodePrimitive = fmap (Signed . Fixed) Decode.sfixed64
  primType _ = SFixed64

instance Primitive Bool where
  encodePrimitive = Encode.enum
  decodePrimitive = Decode.bool
  primType _ = Bool

instance Primitive Float where
  encodePrimitive = Encode.float
  decodePrimitive = Decode.float
  primType _ = Float

instance Primitive Double where
  encodePrimitive = Encode.double
  decodePrimitive = Decode.double
  primType _ = Double

instance Primitive T.Text where
  encodePrimitive fn = Encode.text fn . TL.fromStrict
  decodePrimitive = fmap TL.toStrict Decode.text
  primType _ = String

instance Primitive TL.Text where
  encodePrimitive = Encode.text
  decodePrimitive = Decode.text
  primType _ = String

instance Primitive B.ByteString where
  encodePrimitive = Encode.byteString
  decodePrimitive = Decode.byteString
  primType _ = Bytes

instance Primitive String where
  encodePrimitive num = Encode.text num . TL.pack
  decodePrimitive = fmap TL.unpack Decode.text
  primType _ = String

instance Primitive BL.ByteString where
  encodePrimitive = Encode.lazyByteString
  decodePrimitive = Decode.lazyByteString
  primType _ = Bytes

instance forall e. (Bounded e, Named e, Enum e) => Primitive (Enumerated e) where
  encodePrimitive num = Encode.enum num . enumify . enumerated
    where enumify (Left i) = i
          enumify (Right x) = fromEnum x
  decodePrimitive = fmap Enumerated Decode.enum
  primType _ = Named (Single (nameOf (Proxy @e)))

instance (Primitive a) => Primitive (ForceEmit a) where
  encodePrimitive num = encodePrimitive num . forceEmit
  decodePrimitive     = fmap ForceEmit decodePrimitive
  primType _          = primType (Proxy @a)

instance (Named1 f, MessageField1 f) => GenericMessage1 (Rec1 f) where
  type GenericFieldCount1 (Rec1 f) = 1
  genericLiftEncodeMessage encodeMessage fieldNumber (Rec1 x) = liftEncodeMessageField encodeMessage fieldNumber x
  genericLiftDecodeMessage decodeMessage fieldNumber = fmap Rec1 $ at (liftDecodeMessageField decodeMessage) fieldNumber
<<<<<<< HEAD
  genericLiftDotProto dotProto (_ :: Proxy (Rec1 f)) = [ DotProtoMessageField $ liftProtoType dotProto (Proxy @f) ]
=======
  genericLiftDotProto (_ :: Proxy (Rec1 f a)) = [ DotProtoMessageField $ liftProtoType (Proxy @(f a)) ]

instance GenericMessage1 Par1 where
  type GenericFieldCount1 Par1 = 1
  genericLiftEncodeMessage encodeMessage fieldNumber (Par1 x) = encodeMessage fieldNumber x
  genericLiftDecodeMessage decodeMessage fieldNumber = fmap Par1 $ decodeMessage fieldNumber
  genericLiftDotProto (_ :: Proxy (Par1 a)) = [ DotProtoMessageField $ messageField (Prim (Named (Single (nameOf (Proxy @a))))) Nothing ]
>>>>>>> 5598f220


class MessageField1 f where
  liftEncodeMessageField :: (FieldNumber -> a -> Encode.MessageBuilder) -> FieldNumber -> f a -> Encode.MessageBuilder
  -- | Decode a message field
  liftDecodeMessageField :: (FieldNumber -> Parser RawMessage a) -> Parser RawField (f a)
<<<<<<< HEAD
  liftProtoType :: Named1 f => (Proxy a -> [DotProtoMessagePart]) -> Proxy f -> DotProtoField
=======
  liftProtoType :: Named a => Proxy (f a) -> DotProtoField
>>>>>>> 5598f220

instance MessageField1 [] where
  liftEncodeMessageField encodeMessage fn = foldMap (Encode.embedded fn . encodeMessage (fieldNumber 1))
  liftDecodeMessageField decodeMessage = fmap F.toList (repeated (Decode.embedded' oneMsg))
    where
      oneMsg = decodeMessage (fieldNumber 1)
<<<<<<< HEAD
  liftProtoType protoType pr = messageField (NestedRepeated (Named (Single (nameOf1 pr)))) Nothing
=======
  liftProtoType (_ :: Proxy [a]) = messageField (NestedRepeated (Named (Single (nameOf (Proxy @a))))) Nothing
>>>>>>> 5598f220

-- | This class captures those types which can appear as message fields in
-- the protocol buffers specification, i.e. 'Primitive' types, or lists of
-- 'Primitive' types
class MessageField a where
  -- | Encode a message field
  encodeMessageField :: FieldNumber -> a -> Encode.MessageBuilder
  -- | Decode a message field
  decodeMessageField :: Parser RawField a

  default encodeMessageField :: (HasDefault a, Primitive a) => FieldNumber -> a -> Encode.MessageBuilder
  encodeMessageField num x
    | isDefault x = mempty
    | otherwise = encodePrimitive num x

  default decodeMessageField :: (HasDefault a, Primitive a) => Parser RawField a
  decodeMessageField = one decodePrimitive def

  -- | Get the type which represents this type inside another message.
  protoType :: Proxy a -> DotProtoField
  default protoType :: Primitive a => Proxy a -> DotProtoField
  protoType p = messageField (Prim $ primType p) Nothing

messageField :: DotProtoType -> Maybe DotProto.Packing -> DotProtoField
messageField ty packing = DotProtoField (fieldNumber 1) ty Anonymous
                            (case packing of
                              (Just DotProto.PackedField)   -> [DotProtoOption (Single "packed") (BoolLit True)]
                              (Just DotProto.UnpackedField) -> [DotProtoOption (Single "packed") (BoolLit False)]
                              Nothing -> [])
                            Nothing
-- [todo] what were these intended for?
-- primDotProto :: DotProtoMessagePart -> DotProtoDefinition
-- primDotProto field = DotProtoMessage generateMessagePartName [ field ]

-- generateMessagePartName :: DotProtoIdentifier
-- generateMessagePartName = Single ""

instance MessageField Int32
instance MessageField Int64
instance MessageField Word32
instance MessageField Word64
instance MessageField (Signed Int32)
instance MessageField (Signed Int64)
instance MessageField (Fixed Word32)
instance MessageField (Fixed Word64)
instance MessageField (Signed (Fixed Int32))
instance MessageField (Signed (Fixed Int64))
instance MessageField Bool
instance MessageField Float
instance MessageField Double
instance {-# OVERLAPPING #-} MessageField String
instance MessageField T.Text
instance MessageField TL.Text
instance MessageField B.ByteString
instance MessageField BL.ByteString
instance (Bounded e, Named e, Enum e) => MessageField (Enumerated e)

instance (HasDefault a, Primitive a) => MessageField (ForceEmit a) where
  encodeMessageField = encodePrimitive

seqToVec :: Seq a -> Vector a
seqToVec = fromList . F.toList

instance (Named a, Message a) => MessageField (Maybe a) where
  encodeMessageField num = foldMap (Encode.embedded num . encodeMessage (fieldNumber 1))
  decodeMessageField = (Decode.embedded (decodeMessage (fieldNumber 1)))
  protoType _ = messageField (Prim $ Named (Single (nameOf (Proxy @a)))) Nothing

instance (Named a, Message a) => MessageField (Nested a) where
  encodeMessageField num = foldMap (Encode.embedded num . encodeMessage (fieldNumber 1)) . nested
  decodeMessageField = fmap Nested (Decode.embedded (decodeMessage (fieldNumber 1)))
  protoType _ = messageField (Prim $ Named (Single (nameOf (Proxy @a)))) Nothing

instance Primitive a => MessageField (UnpackedVec a) where
  encodeMessageField fn = foldMap (encodePrimitive fn)
  decodeMessageField = fmap (UnpackedVec . seqToVec) $ repeated decodePrimitive
  protoType _ = messageField (Repeated $ primType (Proxy @a)) (Just DotProto.UnpackedField)

instance (Named a, Message a) => MessageField (NestedVec a) where
  encodeMessageField fn = foldMap (Encode.embedded fn . encodeMessage (fieldNumber 1))
                          . nestedvec
  decodeMessageField = fmap (NestedVec . seqToVec)
                            (repeated (Decode.embedded' oneMsg))
    where
      oneMsg :: Parser RawMessage a
      oneMsg = decodeMessage (fieldNumber 1)
  protoType _ = messageField (NestedRepeated (Named (Single (nameOf (Proxy @a))))) Nothing

instance {-# OVERLAPPABLE #-} (Named a, Message a) => MessageField [a] where
  encodeMessageField fn = foldMap (Encode.embedded fn . encodeMessage (fieldNumber 1))
  decodeMessageField = fmap F.toList (repeated (Decode.embedded' oneMsg))
    where
      oneMsg :: Parser RawMessage a
      oneMsg = decodeMessage (fieldNumber 1)
  protoType _ = messageField (NestedRepeated (Named (Single (nameOf (Proxy @a))))) Nothing

instance (Bounded e, Enum e, Named e) => MessageField (PackedVec (Enumerated e)) where
  encodeMessageField fn = omittingDefault (Encode.packedVarints fn) . foldMap omit
    where
      -- omit values which are outside the enum range
      omit :: Enumerated e -> PackedVec Word64
      omit (Enumerated (Right e)) = pure . fromIntegral . fromEnum $ e
      omit _                      = mempty
  decodeMessageField = decodePacked (foldMap retain <$> Decode.packedVarints @Word64)
    where
      -- retain only those values which are inside the enum range
      retain = foldMap (pure . Enumerated. Right) . toEnumMay . fromIntegral
  protoType _ = messageField (Repeated (Named (Single (nameOf (Proxy @e))))) (Just DotProto.PackedField)

instance MessageField (PackedVec Bool) where
  encodeMessageField fn = omittingDefault (Encode.packedVarints fn) . fmap fromBool
    where
      fromBool False = 0
      fromBool True  = 1
  decodeMessageField = fmap (fmap toBool) (decodePacked Decode.packedVarints)
    where
      toBool :: Word64 -> Bool
      toBool 1 = True
      toBool _ = False
  protoType _ = messageField (Repeated Bool) (Just DotProto.PackedField)

instance MessageField (PackedVec Word32) where
  encodeMessageField fn = omittingDefault (Encode.packedVarints fn) . fmap fromIntegral
  decodeMessageField = decodePacked Decode.packedVarints
  protoType _ = messageField (Repeated UInt32) (Just DotProto.PackedField)

instance MessageField (PackedVec Word64) where
  encodeMessageField fn = omittingDefault (Encode.packedVarints fn) . fmap fromIntegral
  decodeMessageField = decodePacked Decode.packedVarints
  protoType _ = messageField (Repeated UInt64) (Just DotProto.PackedField)

instance MessageField (PackedVec Int32) where
  encodeMessageField fn = omittingDefault (Encode.packedVarints fn) . fmap fromIntegral
  decodeMessageField = decodePacked Decode.packedVarints
  protoType _ = messageField (Repeated Int32) (Just DotProto.PackedField)

instance MessageField (PackedVec Int64) where
  encodeMessageField fn = omittingDefault (Encode.packedVarints fn) . fmap fromIntegral
  decodeMessageField = decodePacked Decode.packedVarints
  protoType _ = messageField (Repeated Int64) (Just DotProto.PackedField)

instance MessageField (PackedVec (Fixed Word32)) where
  encodeMessageField fn = omittingDefault (Encode.packedFixed32 fn) . fmap fixed
  decodeMessageField = fmap (fmap Fixed) (decodePacked Decode.packedFixed32)
  protoType _ = messageField (Repeated DotProto.Fixed32) (Just DotProto.PackedField)

instance MessageField (PackedVec (Fixed Word64)) where
  encodeMessageField fn = omittingDefault (Encode.packedFixed64 fn) . fmap fixed
  decodeMessageField = fmap (fmap Fixed) (decodePacked Decode.packedFixed64)
  protoType _ = messageField (Repeated DotProto.Fixed64) (Just DotProto.PackedField)

instance MessageField (PackedVec (Signed (Fixed Int32))) where
  encodeMessageField fn = omittingDefault (Encode.packedFixed32 fn) . fmap (fromIntegral . fixed . signed)
  decodeMessageField = fmap (fmap (Signed . Fixed)) (decodePacked Decode.packedFixed32)
  protoType _ = messageField (Repeated SFixed32) (Just DotProto.PackedField)

instance MessageField (PackedVec (Signed (Fixed Int64))) where
  encodeMessageField fn = omittingDefault (Encode.packedFixed64 fn) . fmap (fromIntegral . fixed . signed)
  decodeMessageField = fmap (fmap (Signed . Fixed)) (decodePacked Decode.packedFixed64)
  protoType _ = messageField (Repeated SFixed64) (Just DotProto.PackedField)

instance MessageField (PackedVec Float) where
  encodeMessageField fn = omittingDefault (Encode.packedFloats fn)
  decodeMessageField = decodePacked Decode.packedFloats
  protoType _ = messageField (Repeated Float) (Just DotProto.PackedField)

instance MessageField (PackedVec Double) where
  encodeMessageField fn = omittingDefault (Encode.packedDoubles fn)
  decodeMessageField = decodePacked Decode.packedDoubles
  protoType _ = messageField (Repeated Double) (Just DotProto.PackedField)

instance (MessageField e, KnownSymbol comments) => MessageField (e // comments) where
  encodeMessageField fn = encodeMessageField fn . unCommented
  decodeMessageField = fmap Commented decodeMessageField
  protoType p = (protoType (lowerProxy1 p))
                  { dotProtoFieldComment = Just (symbolVal (lowerProxy2 p)) }
    where
      lowerProxy1 :: forall f (a :: k). Proxy (f a) -> Proxy a
      lowerProxy1 _ = Proxy

      lowerProxy2 :: forall f (a :: k) b. Proxy (f a b) -> Proxy a
      lowerProxy2 _ = Proxy

decodePacked
  :: Parser RawPrimitive [a]
  -> Parser RawField (PackedVec a)
decodePacked p = Parser $ \fs -> fmap (fromList . join . F.toList) $ TR.sequence $ fmap (runParser p) fs

-- | This class captures those types which correspond to protocol buffer messages.
class Message a where
  -- | Encode a message
  encodeMessage :: FieldNumber -> a -> Encode.MessageBuilder
  -- | Decode a message
  decodeMessage :: FieldNumber -> Parser RawMessage a
  -- | Generate a .proto message from the type information.
  dotProto :: Proxy a -> [DotProtoMessagePart]

  default encodeMessage :: (Generic a, GenericMessage (Rep a)) => FieldNumber -> a -> Encode.MessageBuilder
  encodeMessage num = genericEncodeMessage num . from

  default decodeMessage :: (Generic a, GenericMessage (Rep a)) => FieldNumber -> Parser RawMessage a
  decodeMessage = (fmap to .) genericDecodeMessage

  default dotProto :: GenericMessage (Rep a) => Proxy a -> [DotProtoMessagePart]
  dotProto _ = genericDotProto (Proxy @(Rep a))

class Message1 f where
  liftEncodeMessage :: (FieldNumber -> a -> Encode.MessageBuilder) -> FieldNumber -> f a -> Encode.MessageBuilder
  default liftEncodeMessage :: (Generic1 f, GenericMessage1 (Rep1 f)) => (FieldNumber -> a -> Encode.MessageBuilder) -> FieldNumber -> f a -> Encode.MessageBuilder
  liftEncodeMessage encodeMessage fieldNumber = genericLiftEncodeMessage encodeMessage fieldNumber . from1

  liftDecodeMessage :: (FieldNumber -> Parser RawMessage a) -> FieldNumber -> Parser RawMessage (f a)
  default liftDecodeMessage :: (Generic1 f, GenericMessage1 (Rep1 f)) => (FieldNumber -> Parser RawMessage a) -> FieldNumber -> Parser RawMessage (f a)
  liftDecodeMessage decodeMessage fieldNumber = fmap to1 $ genericLiftDecodeMessage decodeMessage fieldNumber

<<<<<<< HEAD
  liftDotProto :: Named1 f => (Proxy a -> [DotProtoMessagePart]) -> Proxy (f a) -> [DotProtoMessagePart]
  default liftDotProto :: (Named1 f, GenericMessage1 f) => (Proxy a -> [DotProtoMessagePart]) -> Proxy (f a) -> [DotProtoMessagePart]
  liftDotProto dotProto (_ :: Proxy (f a)) = genericLiftDotProto dotProto (Proxy @f)
=======
  -- TODO: Take Proxy (f a) instead of Proxy f to pattern match on a
  liftDotProto :: Named a => Proxy (f a) -> [DotProtoMessagePart]
  default liftDotProto :: (Named a, GenericMessage1 (Rep1 f)) => Proxy (f a) -> [DotProtoMessagePart]
  liftDotProto (_ :: Proxy (f a)) = genericLiftDotProto (Proxy @(Rep1 f a))
>>>>>>> 5598f220

-- | Generate metadata for a message type.
message :: (Message a, Named a) => Proxy a -> DotProtoDefinition
message pr = DotProtoMessage (Single $ nameOf pr) (dotProto pr)

<<<<<<< HEAD
message1 :: (Named1 f, Message1 f, Message a) => Proxy (f a) -> DotProtoDefinition
message1 (pr :: Proxy (f a)) = DotProtoMessage (Single $ nameOf1 (Proxy @f)) (liftDotProto dotProto pr)
=======
message1 :: (Named (f a), Named a, Message1 f, Message a) => Proxy (f a) -> DotProtoDefinition
message1 pr = DotProtoMessage (Single $ nameOf pr) (liftDotProto pr)
>>>>>>> 5598f220

-- * Generic Instances

class GenericMessage1 (f :: * -> *) where
  type GenericFieldCount1 f :: Nat
  genericLiftEncodeMessage :: (FieldNumber -> a -> Encode.MessageBuilder) -> FieldNumber -> f a -> Encode.MessageBuilder
  genericLiftDecodeMessage :: (FieldNumber -> Parser RawMessage a) -> FieldNumber -> Parser RawMessage (f a)
<<<<<<< HEAD
  genericLiftDotProto :: Named1 f => (Proxy a -> [DotProtoMessagePart]) -> Proxy f -> [DotProtoMessagePart]
=======
  genericLiftDotProto :: Named a => Proxy (f a) -> [DotProtoMessagePart]
>>>>>>> 5598f220

instance GenericMessage1 U1 where
  type GenericFieldCount1 U1 = 0
  genericLiftEncodeMessage _ _ _ = mempty
  genericLiftDecodeMessage _ _ = pure U1
  genericLiftDotProto _      = mempty

instance (Named1 f, GenericMessage1 f) => GenericMessage1 (M1 D c f) where
  type GenericFieldCount1 (M1 D c f) = GenericFieldCount1 f
  genericLiftEncodeMessage encodeMessage fieldNumber (M1 x) = genericLiftEncodeMessage encodeMessage fieldNumber x
  genericLiftDecodeMessage decodeMessage fieldNumber = fmap M1 $ genericLiftDecodeMessage decodeMessage fieldNumber
<<<<<<< HEAD
  genericLiftDotProto dotProto (_ :: Proxy (M1 D c f)) = genericLiftDotProto dotProto (Proxy @f)
=======
  genericLiftDotProto (_ :: Proxy (M1 D c f a)) = genericLiftDotProto (Proxy @(f a))
>>>>>>> 5598f220

instance (Named1 f, GenericMessage1 f) => GenericMessage1 (M1 C c f) where
  type GenericFieldCount1 (M1 C c f) = GenericFieldCount1 f
  genericLiftEncodeMessage encodeMessage fieldNumber (M1 x) = genericLiftEncodeMessage encodeMessage fieldNumber x
  genericLiftDecodeMessage decodeMessage fieldNumber = fmap M1 $ genericLiftDecodeMessage decodeMessage fieldNumber
<<<<<<< HEAD
  genericLiftDotProto dotProto (_ :: Proxy (M1 C c f)) = genericLiftDotProto dotProto (Proxy @f)
=======
  genericLiftDotProto (_ :: Proxy (M1 C c f a)) = genericLiftDotProto (Proxy @(f a))
>>>>>>> 5598f220

instance (Named1 f, Selector s, GenericMessage1 f) => GenericMessage1 (M1 S s f) where
  type GenericFieldCount1 (M1 S s f) = GenericFieldCount1 f
  genericLiftEncodeMessage encodeMessage fieldNumber (M1 x) = genericLiftEncodeMessage encodeMessage fieldNumber x
  genericLiftDecodeMessage decodeMessage fieldNumber = fmap M1 $ genericLiftDecodeMessage decodeMessage fieldNumber
<<<<<<< HEAD
  genericLiftDotProto dotProto (_ :: Proxy (M1 S s f)) = map applyName $ genericLiftDotProto dotProto (Proxy @f)
=======
  genericLiftDotProto (_ :: Proxy (M1 S s f a)) = map applyName $ genericLiftDotProto (Proxy @(f a))
>>>>>>> 5598f220
    where
      applyName :: DotProtoMessagePart -> DotProtoMessagePart
      applyName (DotProtoMessageField mp) = DotProtoMessageField $ mp { dotProtoFieldName = fromMaybe Anonymous newName} -- [issue] this probably doesn't match the intended name generating semantics
      applyName part = part -- Don't modify other types of message parts?

      newName :: Maybe DotProtoIdentifier
      newName = guard (not (null name)) $> Single name
        where
          name = selName (undefined :: S1 s f ())

<<<<<<< HEAD
instance GenericMessage1 Par1 where
  type GenericFieldCount1 Par1 = 1
  genericLiftEncodeMessage encodeMessage fieldNumber (Par1 x) = encodeMessage fieldNumber x
  genericLiftDecodeMessage decodeMessage fieldNumber = fmap Par1 $ decodeMessage fieldNumber
  genericLiftDotProto dotProto _ = dotProto Proxy

instance (Named1 f, Named1 g, KnownNat (GenericFieldCount1 f), GenericMessage1 f, GenericMessage1 g) => GenericMessage1 (f :*: g) where
=======
instance (KnownNat (GenericFieldCount1 f), GenericMessage1 f, GenericMessage1 g) => GenericMessage1 (f :*: g) where
>>>>>>> 5598f220
  type GenericFieldCount1 (f :*: g) = GenericFieldCount1 f + GenericFieldCount1 g
  genericLiftEncodeMessage encodeMessage num (x :*: y) = genericLiftEncodeMessage encodeMessage num x <> genericLiftEncodeMessage encodeMessage (FieldNumber (getFieldNumber num + offset)) y
    where
      offset = fromIntegral $ natVal (Proxy @(GenericFieldCount1 f))
  genericLiftDecodeMessage decodeMessage num = liftM2 (:*:) (genericLiftDecodeMessage decodeMessage num) (genericLiftDecodeMessage decodeMessage num2)
    where num2 = FieldNumber $ getFieldNumber num + offset
          offset = fromIntegral $ natVal (Proxy @(GenericFieldCount1 f))
<<<<<<< HEAD
  genericLiftDotProto dotProto (_ :: Proxy (f :*: g)) = genericLiftDotProto dotProto (Proxy @f) <> adjust (genericLiftDotProto dotProto (Proxy @g))
=======
  genericLiftDotProto (_ :: Proxy ((f :*: g) a)) = genericLiftDotProto (Proxy @(f a)) <> adjust (genericLiftDotProto (Proxy @(g a)))
>>>>>>> 5598f220
    where
      offset = fromIntegral $ natVal (Proxy @(GenericFieldCount1 f))
      adjust = map adjustPart
      adjustPart (DotProtoMessageField part) =
        DotProtoMessageField part { dotProtoFieldNumber = (FieldNumber . (offset +) . getFieldNumber . dotProtoFieldNumber) part }
      adjustPart part = part -- Don't adjust other message types?

instance MessageField c => GenericMessage1 (K1 i c) where
  type GenericFieldCount1 (K1 i c) = 1
  genericLiftEncodeMessage _ num (K1 x) = encodeMessageField num x
  genericLiftDecodeMessage _ num = fmap K1 (at decodeMessageField num)
  genericLiftDotProto _ = [ DotProtoMessageField $ protoType (Proxy @c) ]

class GenericMessage (f :: * -> *) where
  type GenericFieldCount f :: Nat

  genericEncodeMessage :: FieldNumber -> f a -> Encode.MessageBuilder
  genericDecodeMessage :: FieldNumber -> Parser RawMessage (f a)
  genericDotProto      :: Proxy f -> [DotProtoMessagePart]

instance GenericMessage U1 where
  type GenericFieldCount U1 = 0
  genericEncodeMessage _ = mempty
  genericDecodeMessage _ = return U1
  genericDotProto _      = mempty

instance (KnownNat (GenericFieldCount f), GenericMessage f, GenericMessage g) => GenericMessage (f :*: g) where
  type GenericFieldCount (f :*: g) = GenericFieldCount f + GenericFieldCount g
  genericEncodeMessage num (x :*: y) = genericEncodeMessage num x <> genericEncodeMessage (FieldNumber (getFieldNumber num + offset)) y
    where
      offset = fromIntegral $ natVal (Proxy @(GenericFieldCount f))
  genericDecodeMessage num = liftM2 (:*:) (genericDecodeMessage num) (genericDecodeMessage num2)
    where num2 = FieldNumber $ getFieldNumber num + offset
          offset = fromIntegral $ natVal (Proxy @(GenericFieldCount f))
  genericDotProto _ = genericDotProto (Proxy @f) <> adjust (genericDotProto (Proxy @g))
    where
      offset = fromIntegral $ natVal (Proxy @(GenericFieldCount f))
      adjust = map adjustPart
      adjustPart (DotProtoMessageField part) =
        DotProtoMessageField part { dotProtoFieldNumber = (FieldNumber . (offset +) . getFieldNumber . dotProtoFieldNumber) part }
      adjustPart part = part -- Don't adjust other message types?

instance (KnownNat (GenericFieldCount f), GenericMessage f, GenericMessage g) => GenericMessage (f :+: g) where
  type GenericFieldCount (f :+: g) = GenericFieldCount f + GenericFieldCount g
  genericEncodeMessage num (L1 x) = genericEncodeMessage num x
  genericEncodeMessage num (R1 y) = genericEncodeMessage (FieldNumber $ getFieldNumber num + offset) y
    where
      offset = fromIntegral $ natVal (Proxy @(GenericFieldCount f))
  genericDecodeMessage num = (genericDecodeMessage num)
    where
      num2 = FieldNumber $ getFieldNumber num + offset
      offset = fromIntegral $ natVal (Proxy @(GenericFieldCount f))
  genericDotProto _ = genericDotProto (Proxy @f) <> adjust (genericDotProto (Proxy @g))
    where
      offset = fromIntegral $ natVal (Proxy @(GenericFieldCount f))
      adjust = map adjustPart
      adjustPart (DotProtoMessageField part) =
        DotProtoMessageField part { dotProtoFieldNumber = (FieldNumber . (offset +) . getFieldNumber . dotProtoFieldNumber) part }
      adjustPart part = part -- Don't adjust other message types?

instance MessageField c => GenericMessage (K1 i c) where
  type GenericFieldCount (K1 i c) = 1
  genericEncodeMessage num (K1 x) = encodeMessageField num x
  genericDecodeMessage num = fmap K1 (at decodeMessageField num)
  genericDotProto _ = [DotProtoMessageField $ protoType (Proxy @c)]

instance (Selector s, GenericMessage f) => GenericMessage (M1 S s f) where
  type GenericFieldCount (M1 S s f) = GenericFieldCount f
  genericEncodeMessage num (M1 x) = genericEncodeMessage num x
  genericDecodeMessage num = fmap M1 $ genericDecodeMessage num
  genericDotProto _ = map applyName $ genericDotProto (Proxy @f)
    where
      applyName :: DotProtoMessagePart -> DotProtoMessagePart
      applyName (DotProtoMessageField mp) = DotProtoMessageField $ mp { dotProtoFieldName = fromMaybe Anonymous newName} -- [issue] this probably doesn't match the intended name generating semantics
      applyName part = part

      newName :: Maybe DotProtoIdentifier
      newName = guard (not (null name)) $> Single name
        where
          name = selName (undefined :: S1 s f ())

instance GenericMessage f => GenericMessage (M1 C t f) where
  type GenericFieldCount (M1 C t f) = GenericFieldCount f
  genericEncodeMessage num (M1 x) = genericEncodeMessage num x
  genericDecodeMessage num = fmap M1 $ genericDecodeMessage num
  genericDotProto _ = genericDotProto (Proxy @f)

instance GenericMessage f => GenericMessage (M1 D t f) where
  type GenericFieldCount (M1 D t f) = GenericFieldCount f
  genericEncodeMessage num (M1 x) = genericEncodeMessage num x
  genericDecodeMessage num = fmap M1 $ genericDecodeMessage num
  genericDotProto _ = genericDotProto (Proxy @f)<|MERGE_RESOLUTION|>--- conflicted
+++ resolved
@@ -246,14 +246,20 @@
 class Named1 f where
   nameOf1 :: IsString string => Proxy f -> string
 
-  default nameOf1 :: (IsString string, GenericNamed (Rep1 f)) => Proxy f -> string
-  nameOf1 _ = genericNameOf (Proxy :: Proxy f)
+  default nameOf1 :: (IsString string, GenericNamed1 (Rep1 f)) => Proxy f -> string
+  nameOf1 _ = genericNameOf1 (Proxy :: Proxy (Rep1 f))
 
 class GenericNamed (f :: * -> *) where
   genericNameOf :: IsString string => Proxy f -> string
 
 instance Datatype d => GenericNamed (M1 D d f) where
   genericNameOf _ = fromString (datatypeName (undefined :: M1 D d f ()))
+
+class GenericNamed1 (f :: * -> *) where
+  genericNameOf1 :: IsString string => Proxy f -> string
+
+instance (Generic1 f, Rep1 f ~ D1 c f, Datatype c) => GenericNamed1 f where
+  genericNameOf1 _ = fromString (datatypeName (undefined :: t c f a))
 
 -- | Enumerable types with finitely many values.
 --
@@ -435,39 +441,27 @@
   type GenericFieldCount1 (Rec1 f) = 1
   genericLiftEncodeMessage encodeMessage fieldNumber (Rec1 x) = liftEncodeMessageField encodeMessage fieldNumber x
   genericLiftDecodeMessage decodeMessage fieldNumber = fmap Rec1 $ at (liftDecodeMessageField decodeMessage) fieldNumber
-<<<<<<< HEAD
-  genericLiftDotProto dotProto (_ :: Proxy (Rec1 f)) = [ DotProtoMessageField $ liftProtoType dotProto (Proxy @f) ]
-=======
   genericLiftDotProto (_ :: Proxy (Rec1 f a)) = [ DotProtoMessageField $ liftProtoType (Proxy @(f a)) ]
 
 instance GenericMessage1 Par1 where
   type GenericFieldCount1 Par1 = 1
   genericLiftEncodeMessage encodeMessage fieldNumber (Par1 x) = encodeMessage fieldNumber x
   genericLiftDecodeMessage decodeMessage fieldNumber = fmap Par1 $ decodeMessage fieldNumber
-  genericLiftDotProto (_ :: Proxy (Par1 a)) = [ DotProtoMessageField $ messageField (Prim (Named (Single (nameOf (Proxy @a))))) Nothing ]
->>>>>>> 5598f220
+  genericLiftDotProto (_ :: Proxy (Par1 a)) = [ DotProtoMessageField $ messageField (Prim (Named (Single (nameOf1 (Proxy @Par1))))) Nothing ]
 
 
 class MessageField1 f where
   liftEncodeMessageField :: (FieldNumber -> a -> Encode.MessageBuilder) -> FieldNumber -> f a -> Encode.MessageBuilder
   -- | Decode a message field
   liftDecodeMessageField :: (FieldNumber -> Parser RawMessage a) -> Parser RawField (f a)
-<<<<<<< HEAD
-  liftProtoType :: Named1 f => (Proxy a -> [DotProtoMessagePart]) -> Proxy f -> DotProtoField
-=======
-  liftProtoType :: Named a => Proxy (f a) -> DotProtoField
->>>>>>> 5598f220
+  liftProtoType :: Named1 f => Proxy (f a) -> DotProtoField
 
 instance MessageField1 [] where
   liftEncodeMessageField encodeMessage fn = foldMap (Encode.embedded fn . encodeMessage (fieldNumber 1))
   liftDecodeMessageField decodeMessage = fmap F.toList (repeated (Decode.embedded' oneMsg))
     where
       oneMsg = decodeMessage (fieldNumber 1)
-<<<<<<< HEAD
-  liftProtoType protoType pr = messageField (NestedRepeated (Named (Single (nameOf1 pr)))) Nothing
-=======
-  liftProtoType (_ :: Proxy [a]) = messageField (NestedRepeated (Named (Single (nameOf (Proxy @a))))) Nothing
->>>>>>> 5598f220
+  liftProtoType pr = messageField (NestedRepeated (Named (Single (nameOf1 (Proxy @[]))))) Nothing
 
 -- | This class captures those types which can appear as message fields in
 -- the protocol buffers specification, i.e. 'Primitive' types, or lists of
@@ -683,28 +677,16 @@
   default liftDecodeMessage :: (Generic1 f, GenericMessage1 (Rep1 f)) => (FieldNumber -> Parser RawMessage a) -> FieldNumber -> Parser RawMessage (f a)
   liftDecodeMessage decodeMessage fieldNumber = fmap to1 $ genericLiftDecodeMessage decodeMessage fieldNumber
 
-<<<<<<< HEAD
-  liftDotProto :: Named1 f => (Proxy a -> [DotProtoMessagePart]) -> Proxy (f a) -> [DotProtoMessagePart]
-  default liftDotProto :: (Named1 f, GenericMessage1 f) => (Proxy a -> [DotProtoMessagePart]) -> Proxy (f a) -> [DotProtoMessagePart]
-  liftDotProto dotProto (_ :: Proxy (f a)) = genericLiftDotProto dotProto (Proxy @f)
-=======
-  -- TODO: Take Proxy (f a) instead of Proxy f to pattern match on a
-  liftDotProto :: Named a => Proxy (f a) -> [DotProtoMessagePart]
-  default liftDotProto :: (Named a, GenericMessage1 (Rep1 f)) => Proxy (f a) -> [DotProtoMessagePart]
+  liftDotProto :: Named1 f => Proxy (f a) -> [DotProtoMessagePart]
+  default liftDotProto :: (Named1 f, Named1 (Rep1 f), GenericMessage1 (Rep1 f)) => Proxy (f a) -> [DotProtoMessagePart]
   liftDotProto (_ :: Proxy (f a)) = genericLiftDotProto (Proxy @(Rep1 f a))
->>>>>>> 5598f220
 
 -- | Generate metadata for a message type.
 message :: (Message a, Named a) => Proxy a -> DotProtoDefinition
 message pr = DotProtoMessage (Single $ nameOf pr) (dotProto pr)
 
-<<<<<<< HEAD
-message1 :: (Named1 f, Message1 f, Message a) => Proxy (f a) -> DotProtoDefinition
-message1 (pr :: Proxy (f a)) = DotProtoMessage (Single $ nameOf1 (Proxy @f)) (liftDotProto dotProto pr)
-=======
-message1 :: (Named (f a), Named a, Message1 f, Message a) => Proxy (f a) -> DotProtoDefinition
-message1 pr = DotProtoMessage (Single $ nameOf pr) (liftDotProto pr)
->>>>>>> 5598f220
+message1 :: (Named1 f, Named a, Message1 f, Message a) => Proxy (f a) -> DotProtoDefinition
+message1 (pr :: Proxy (f a)) = DotProtoMessage (Single $ nameOf1 (Proxy @f)) (liftDotProto pr)
 
 -- * Generic Instances
 
@@ -712,11 +694,7 @@
   type GenericFieldCount1 f :: Nat
   genericLiftEncodeMessage :: (FieldNumber -> a -> Encode.MessageBuilder) -> FieldNumber -> f a -> Encode.MessageBuilder
   genericLiftDecodeMessage :: (FieldNumber -> Parser RawMessage a) -> FieldNumber -> Parser RawMessage (f a)
-<<<<<<< HEAD
-  genericLiftDotProto :: Named1 f => (Proxy a -> [DotProtoMessagePart]) -> Proxy f -> [DotProtoMessagePart]
-=======
-  genericLiftDotProto :: Named a => Proxy (f a) -> [DotProtoMessagePart]
->>>>>>> 5598f220
+  genericLiftDotProto :: Named1 f => Proxy (f a) -> [DotProtoMessagePart]
 
 instance GenericMessage1 U1 where
   type GenericFieldCount1 U1 = 0
@@ -728,31 +706,19 @@
   type GenericFieldCount1 (M1 D c f) = GenericFieldCount1 f
   genericLiftEncodeMessage encodeMessage fieldNumber (M1 x) = genericLiftEncodeMessage encodeMessage fieldNumber x
   genericLiftDecodeMessage decodeMessage fieldNumber = fmap M1 $ genericLiftDecodeMessage decodeMessage fieldNumber
-<<<<<<< HEAD
-  genericLiftDotProto dotProto (_ :: Proxy (M1 D c f)) = genericLiftDotProto dotProto (Proxy @f)
-=======
   genericLiftDotProto (_ :: Proxy (M1 D c f a)) = genericLiftDotProto (Proxy @(f a))
->>>>>>> 5598f220
 
 instance (Named1 f, GenericMessage1 f) => GenericMessage1 (M1 C c f) where
   type GenericFieldCount1 (M1 C c f) = GenericFieldCount1 f
   genericLiftEncodeMessage encodeMessage fieldNumber (M1 x) = genericLiftEncodeMessage encodeMessage fieldNumber x
   genericLiftDecodeMessage decodeMessage fieldNumber = fmap M1 $ genericLiftDecodeMessage decodeMessage fieldNumber
-<<<<<<< HEAD
-  genericLiftDotProto dotProto (_ :: Proxy (M1 C c f)) = genericLiftDotProto dotProto (Proxy @f)
-=======
   genericLiftDotProto (_ :: Proxy (M1 C c f a)) = genericLiftDotProto (Proxy @(f a))
->>>>>>> 5598f220
 
 instance (Named1 f, Selector s, GenericMessage1 f) => GenericMessage1 (M1 S s f) where
   type GenericFieldCount1 (M1 S s f) = GenericFieldCount1 f
   genericLiftEncodeMessage encodeMessage fieldNumber (M1 x) = genericLiftEncodeMessage encodeMessage fieldNumber x
   genericLiftDecodeMessage decodeMessage fieldNumber = fmap M1 $ genericLiftDecodeMessage decodeMessage fieldNumber
-<<<<<<< HEAD
-  genericLiftDotProto dotProto (_ :: Proxy (M1 S s f)) = map applyName $ genericLiftDotProto dotProto (Proxy @f)
-=======
   genericLiftDotProto (_ :: Proxy (M1 S s f a)) = map applyName $ genericLiftDotProto (Proxy @(f a))
->>>>>>> 5598f220
     where
       applyName :: DotProtoMessagePart -> DotProtoMessagePart
       applyName (DotProtoMessageField mp) = DotProtoMessageField $ mp { dotProtoFieldName = fromMaybe Anonymous newName} -- [issue] this probably doesn't match the intended name generating semantics
@@ -763,17 +729,7 @@
         where
           name = selName (undefined :: S1 s f ())
 
-<<<<<<< HEAD
-instance GenericMessage1 Par1 where
-  type GenericFieldCount1 Par1 = 1
-  genericLiftEncodeMessage encodeMessage fieldNumber (Par1 x) = encodeMessage fieldNumber x
-  genericLiftDecodeMessage decodeMessage fieldNumber = fmap Par1 $ decodeMessage fieldNumber
-  genericLiftDotProto dotProto _ = dotProto Proxy
-
 instance (Named1 f, Named1 g, KnownNat (GenericFieldCount1 f), GenericMessage1 f, GenericMessage1 g) => GenericMessage1 (f :*: g) where
-=======
-instance (KnownNat (GenericFieldCount1 f), GenericMessage1 f, GenericMessage1 g) => GenericMessage1 (f :*: g) where
->>>>>>> 5598f220
   type GenericFieldCount1 (f :*: g) = GenericFieldCount1 f + GenericFieldCount1 g
   genericLiftEncodeMessage encodeMessage num (x :*: y) = genericLiftEncodeMessage encodeMessage num x <> genericLiftEncodeMessage encodeMessage (FieldNumber (getFieldNumber num + offset)) y
     where
@@ -781,11 +737,7 @@
   genericLiftDecodeMessage decodeMessage num = liftM2 (:*:) (genericLiftDecodeMessage decodeMessage num) (genericLiftDecodeMessage decodeMessage num2)
     where num2 = FieldNumber $ getFieldNumber num + offset
           offset = fromIntegral $ natVal (Proxy @(GenericFieldCount1 f))
-<<<<<<< HEAD
-  genericLiftDotProto dotProto (_ :: Proxy (f :*: g)) = genericLiftDotProto dotProto (Proxy @f) <> adjust (genericLiftDotProto dotProto (Proxy @g))
-=======
   genericLiftDotProto (_ :: Proxy ((f :*: g) a)) = genericLiftDotProto (Proxy @(f a)) <> adjust (genericLiftDotProto (Proxy @(g a)))
->>>>>>> 5598f220
     where
       offset = fromIntegral $ natVal (Proxy @(GenericFieldCount1 f))
       adjust = map adjustPart
