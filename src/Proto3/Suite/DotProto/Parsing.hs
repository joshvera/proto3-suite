-- | This module contains a near-direct translation of the proto3 grammar
--   It uses String for easier compatibility with DotProto.Generator, which needs it for not very good reasons

{-# LANGUAGE OverloadedStrings #-}
{-# LANGUAGE TupleSections     #-}
{-# LANGUAGE GeneralizedNewtypeDeriving #-}
{-# OPTIONS_GHC -fno-warn-unused-do-bind #-}

module Proto3.Suite.DotProto.Parsing
  ( parseProto
  , parseProtoFile
  ) where

import Control.Applicative hiding (empty)
import Control.Monad
import Data.Functor
import qualified Data.Text as T
import qualified Filesystem.Path.CurrentOS as FP
import Proto3.Suite.DotProto.AST
import Proto3.Wire.Types (FieldNumber(..))
import Text.Parsec (parse, ParseError)
import Text.Parsec.String (Parser)
import Text.Parser.Char
import Text.Parser.Combinators
import Text.Parser.LookAhead
import Text.Parser.Token
import qualified Text.Parser.Token.Style as TokenStyle
import qualified Turtle

----------------------------------------
-- interfaces

-- | @parseProto mp inp@ attempts to parse @inp@ as a 'DotProto'. @mp@ is the
-- module path to be injected into the AST as part of 'DotProtoMeta' metadata on
-- a successful parse.
parseProto :: Path -> String -> Either ParseError DotProto
parseProto modulePath = parse (runProtoParser (topLevel modulePath)) ""

-- | @parseProtoFile mp fp@ reads and parses the .proto file found at @fp@. @mp@
-- is used downstream during code generation when we need to generate names
-- which are a function of the source .proto file's filename and its path
-- relative to some @--includeDir@.
parseProtoFile :: Turtle.MonadIO m
               => Path -> Turtle.FilePath -> m (Either ParseError DotProto)
parseProtoFile modulePath =
  fmap (parseProto modulePath) . Turtle.liftIO . readFile . FP.encodeString

----------------------------------------
-- convenience

-- | Wrapper around @Text.Parsec.String.Parser@, overriding whitespace lexing.
newtype ProtoParser a = ProtoParser { runProtoParser :: Parser a }
  deriving ( Functor, Applicative, Alternative, Monad, MonadPlus
           , Parsing, CharParsing, LookAheadParsing)

instance TokenParsing ProtoParser where
  someSpace   = TokenStyle.buildSomeSpaceParser
                  (ProtoParser someSpace)
                  TokenStyle.javaCommentStyle
  -- use the default implementation for other methods:
  -- nesting, semi, highlight, token

empty :: ProtoParser ()
empty = whiteSpace >> textSymbol ";" >> return ()

fieldNumber :: ProtoParser FieldNumber
fieldNumber = FieldNumber . fromInteger <$> integer

----------------------------------------
-- identifiers

identifierName :: ProtoParser String
identifierName = do h <- letter
                    t <- many (alphaNum <|> char '_')
                    return $ h:t

-- Parses a full identifier, without consuming trailing space.
_identifier :: ProtoParser DotProtoIdentifier
_identifier = do is <- identifierName `sepBy1` string "."
                 return $ case is of
                   [i] -> Single i
                   _   -> Dots (Path is)

singleIdentifier :: ProtoParser DotProtoIdentifier
singleIdentifier = Single <$> token identifierName

-- Parses a full identifier, consuming trailing space.
identifier :: ProtoParser DotProtoIdentifier
identifier = token _identifier

-- [note] message and enum types are defined by the proto3 spec to have an optional leading period (messageType and enumType in the spec)
--        what this indicates is, as far as i can tell, not documented, and i haven't found this syntax used in practice
--        it's ommitted but can be fairly easily added if there is in fact a use for it

-- [update] the leading dot denotes that the identifier path starts in global scope
--          i still haven't seen a use case for this but i can add it upon request

-- Parses a nested identifier, consuming trailing space.
nestedIdentifier :: ProtoParser DotProtoIdentifier
nestedIdentifier = token $ do
  h <- parens _identifier
  string "."
  t <- _identifier
  return $ Qualified h t

----------------------------------------
-- values

-- [issue] these string parsers are weak to \" and \000 octal codes
stringLit :: ProtoParser String
stringLit = stringLiteral <|> stringLiteral'

bool :: ProtoParser Bool
bool = token $ lit "true" True <|> lit "false" False
  where
    -- used to distinguish "true_" (Identifier) from "true" (BoolLit)
    lit s c = string s >> notFollowedBy (alphaNum <|> char '_') >> pure c

-- the `parsers` package actually does not expose a parser for signed fractional values
floatLit :: ProtoParser Double
floatLit = do sign <- char '-' $> negate <|> char '+' $> id <|> pure id
              sign <$> double

value :: ProtoParser DotProtoValue
value = try (BoolLit              <$> bool)
    <|> try (StringLit            <$> stringLit)
    <|> try (FloatLit             <$> floatLit)
    <|> try (IntLit . fromInteger <$> integer)
    <|> try (Identifier           <$> identifier)

----------------------------------------
-- types

primType :: ProtoParser DotProtoPrimType
primType = try (symbol "double"   $> Double)
       <|> try (symbol "float"    $> Float)
       <|> try (symbol "int32"    $> Int32)
       <|> try (symbol "int64"    $> Int64)
       <|> try (symbol "sint32"   $> SInt32)
       <|> try (symbol "sint64"   $> SInt64)
       <|> try (symbol "uint32"   $> UInt32)
       <|> try (symbol "uint64"   $> UInt64)
       <|> try (symbol "fixed32"  $> Fixed32)
       <|> try (symbol "fixed64"  $> Fixed64)
       <|> try (symbol "sfixed32" $> SFixed32)
       <|> try (symbol "sfixed64" $> SFixed64)
       <|> try (symbol "string"   $> String)
       <|> try (symbol "bytes"    $> Bytes)
       <|> try (symbol "bool"     $> Bool)
       <|> Named <$> identifier

--------------------------------------------------------------------------------
-- top-level parser and version annotation

syntaxSpec :: ProtoParser ()
syntaxSpec = void $ do
  symbol "syntax"
  symbol "="
  symbol "'proto3'" <|> symbol "\"proto3\""
  semi

data DotProtoStatement
  = DPSOption     DotProtoOption
  | DPSPackage    DotProtoPackageSpec
  | DPSImport     DotProtoImport
  | DPSDefinition DotProtoDefinition
  | DPSEmpty
  deriving Show

sortStatements :: Path -> [DotProtoStatement] -> DotProto
sortStatements modulePath statements
  = DotProto { protoOptions     =       [ x | DPSOption     x <- statements]
             , protoImports     =       [ x | DPSImport     x <- statements]
             , protoPackage     = adapt [ x | DPSPackage    x <- statements]
             , protoDefinitions =       [ x | DPSDefinition x <- statements]
             , protoMeta        = DotProtoMeta modulePath
             }
  where
    adapt (x:_) = x
    adapt _     = DotProtoNoPackage

topLevel :: Path -> ProtoParser DotProto
topLevel modulePath = do whiteSpace
                         syntaxSpec
                         sortStatements modulePath <$> many topStatement

--------------------------------------------------------------------------------
-- top-level statements

<<<<<<< HEAD
topStatement :: Parser DotProtoStatement
topStatement = (DPSImport     <$> import_)
           <|> (DPSPackage    <$> package)
           <|> (DPSOption     <$> topOption)
           <|> (DPSDefinition <$> definition)
           <|> empty $> DPSEmpty

import_ :: Parser DotProtoImport
import_ = do string "import"
             whiteSpace
             qualifier <- option DotProtoImportDefault
                                 (string "weak"   $> DotProtoImportWeak <|>
                                  string "public" $> DotProtoImportPublic)
             whiteSpace
=======
topStatement :: ProtoParser DotProtoStatement
topStatement = DPSImport     <$> import_
           <|> DPSPackage    <$> package
           <|> DPSOption     <$> topOption
           <|> DPSDefinition <$> definition
           <|> DPSEmpty      <$  empty

import_ :: ProtoParser DotProtoImport
import_ = do symbol "import"
             qualifier <- option DotProtoImportDefault $
                                 symbol "weak" $> DotProtoImportWeak
                             <|> symbol "public" $> DotProtoImportPublic
>>>>>>> 4a2cbf55
             target <- FP.fromText . T.pack <$> stringLit
             semi
             return $ DotProtoImport qualifier target

package :: ProtoParser DotProtoPackageSpec
package = do symbol "package"
             p <- identifier
             semi
             return $ DotProtoPackageSpec p

definition :: ProtoParser DotProtoDefinition
definition = message
         <|> enum
         <|> service

--------------------------------------------------------------------------------
-- options

inlineOption :: ProtoParser DotProtoOption
inlineOption = DotProtoOption <$> (optionName <* symbol "=") <*> value
  where
    optionName = nestedIdentifier <|> identifier

optionAnnotation :: ProtoParser [DotProtoOption]
optionAnnotation = brackets (commaSep1 inlineOption) <|> pure []

topOption :: ProtoParser DotProtoOption
topOption = symbol "option" *> inlineOption <* semi

--------------------------------------------------------------------------------
-- service statements

servicePart :: ProtoParser DotProtoServicePart
servicePart = rpc
          <|> (DotProtoServiceOption <$> topOption)
          <|> empty $> DotProtoServiceEmpty

rpcOptions :: ProtoParser [DotProtoOption]
rpcOptions = braces $ many topOption

rpcClause :: ProtoParser (DotProtoIdentifier, Streaming)
rpcClause = do
  let sid ctx = (,ctx) <$> identifier
  -- NB: Distinguish "stream stream.foo" from "stream.foo"
  try (symbol "stream" *> sid Streaming) <|> sid NonStreaming

rpc :: ProtoParser DotProtoServicePart
rpc = do symbol "rpc"
         name <- singleIdentifier
         subjecttype <- parens rpcClause
         symbol "returns"
         returntype <- parens rpcClause
         options <- rpcOptions <|> (semi $> [])
         return $ DotProtoServiceRPC name subjecttype returntype options

service :: ProtoParser DotProtoDefinition
service = do symbol "service"
             name <- singleIdentifier
             statements <- braces (many servicePart)
             return $ DotProtoService name statements

--------------------------------------------------------------------------------
-- message definitions

message :: ProtoParser DotProtoDefinition
message = do symbol "message"
             name <- singleIdentifier
             body <- braces (many messagePart)
             return $ DotProtoMessage name body

messageOneOf :: ProtoParser DotProtoMessagePart
messageOneOf = do symbol "oneof"
                  name <- singleIdentifier
                  body <- braces $ many (messageField <|> empty $> DotProtoEmptyField)
                  return $ DotProtoMessageOneOf name body

messagePart :: ProtoParser DotProtoMessagePart
messagePart = try (DotProtoMessageDefinition <$> enum)
          <|> try (DotProtoMessageReserved   <$> reservedField)
          <|> try (DotProtoMessageDefinition <$> message)
          <|> try messageOneOf
<<<<<<< HEAD
          <|> try (DotProtoMessageField      <$> messageMapField)
          <|>     (DotProtoMessageField      <$> messageField)

dotProtoType :: Parser DotProtoType
dotProtoType =
  choice [ string "repeated" $> Repeated
         , string "optional" $> Optional
         , pure Prim
         ]
  <*> (whiteSpace *> primType)

messageField :: Parser DotProtoField
messageField = do ty <- dotProtoType
                  whiteSpace
=======
          <|> try (DotProtoMessageField      <$> messageField)

messageType :: ProtoParser DotProtoType
messageType = try mapType <|> try repType <|> (Prim <$> primType)
  where
    mapType = do symbol "map"
                 angles $ Map <$> (primType <* comma)
                              <*> primType

    repType = do symbol "repeated"
                 Repeated <$> primType

messageField :: ProtoParser DotProtoField
messageField = do mtype <- messageType
>>>>>>> 4a2cbf55
                  mname <- identifier
                  symbol "="
                  mnumber <- fieldNumber
                  moptions <- optionAnnotation
<<<<<<< HEAD
                  whiteSpace
                  string ";"
                  -- TODO: parse comments
                  return $ DotProtoField mnumber ty mname moptions Nothing

messageMapField :: Parser DotProtoField
messageMapField = do string "map"
                     whiteSpace
                     string "<"
                     whiteSpace
                     ktype <- primType
                     whiteSpace
                     string ","
                     whiteSpace
                     vtype <- dotProtoType
                     whiteSpace
                     string ">"
                     whiteSpace
                     mname <- identifier
                     whiteSpace
                     string "="
                     fpos <- fieldNumber
                     whiteSpace
                     fos <- optionAnnotation
                     whiteSpace
                     string ";"
                     -- TODO: parse comments
                     return $ DotProtoField fpos (Map ktype vtype) mname fos Nothing
=======
                  semi
                  return $ DotProtoField mnumber mtype mname moptions Nothing
>>>>>>> 4a2cbf55

--------------------------------------------------------------------------------
-- enumerations

enumField :: ProtoParser DotProtoEnumPart
enumField = do fname <- identifier
               symbol "="
               fpos <- fromInteger <$> integer
               opts <- optionAnnotation
               semi
               return $ DotProtoEnumField fname fpos opts


enumStatement :: ProtoParser DotProtoEnumPart
enumStatement = try (DotProtoEnumOption <$> topOption)
            <|> enumField
            <|> empty $> DotProtoEnumEmpty

enum :: ProtoParser DotProtoDefinition
enum = do symbol "enum"
          ename <- singleIdentifier
          ebody <- braces (many enumStatement)
          return $ DotProtoEnum ename ebody

--------------------------------------------------------------------------------
-- field reservations

range :: ProtoParser DotProtoReservedField
range = do lookAhead (integer >> symbol "to") -- [note] parsec commits to this parser too early without this lookahead
           s <- fromInteger <$> integer
           symbol "to"
           e <- fromInteger <$> integer
           return $ FieldRange s e

ranges :: ProtoParser [DotProtoReservedField]
ranges = commaSep1 (try range <|> (SingleField . fromInteger <$> integer))

reservedField :: ProtoParser [DotProtoReservedField]
reservedField = do symbol "reserved"
                   v <- ranges <|> commaSep1 (ReservedIdentifier <$> stringLit)
                   semi
                   return v<|MERGE_RESOLUTION|>--- conflicted
+++ resolved
@@ -187,22 +187,6 @@
 --------------------------------------------------------------------------------
 -- top-level statements
 
-<<<<<<< HEAD
-topStatement :: Parser DotProtoStatement
-topStatement = (DPSImport     <$> import_)
-           <|> (DPSPackage    <$> package)
-           <|> (DPSOption     <$> topOption)
-           <|> (DPSDefinition <$> definition)
-           <|> empty $> DPSEmpty
-
-import_ :: Parser DotProtoImport
-import_ = do string "import"
-             whiteSpace
-             qualifier <- option DotProtoImportDefault
-                                 (string "weak"   $> DotProtoImportWeak <|>
-                                  string "public" $> DotProtoImportPublic)
-             whiteSpace
-=======
 topStatement :: ProtoParser DotProtoStatement
 topStatement = DPSImport     <$> import_
            <|> DPSPackage    <$> package
@@ -215,7 +199,6 @@
              qualifier <- option DotProtoImportDefault $
                                  symbol "weak" $> DotProtoImportWeak
                              <|> symbol "public" $> DotProtoImportPublic
->>>>>>> 4a2cbf55
              target <- FP.fromText . T.pack <$> stringLit
              semi
              return $ DotProtoImport qualifier target
@@ -297,74 +280,33 @@
           <|> try (DotProtoMessageReserved   <$> reservedField)
           <|> try (DotProtoMessageDefinition <$> message)
           <|> try messageOneOf
-<<<<<<< HEAD
-          <|> try (DotProtoMessageField      <$> messageMapField)
-          <|>     (DotProtoMessageField      <$> messageField)
-
-dotProtoType :: Parser DotProtoType
-dotProtoType =
-  choice [ string "repeated" $> Repeated
-         , string "optional" $> Optional
-         , pure Prim
-         ]
-  <*> (whiteSpace *> primType)
-
-messageField :: Parser DotProtoField
-messageField = do ty <- dotProtoType
-                  whiteSpace
-=======
           <|> try (DotProtoMessageField      <$> messageField)
 
 messageType :: ProtoParser DotProtoType
-messageType = try mapType <|> try repType <|> (Prim <$> primType)
+messageType =  try mapType <|> dotProtoType
   where
+    dotProtoType =  try repType
+                <|> try optType
+                <|> (Prim <$> primType)
+
     mapType = do symbol "map"
                  angles $ Map <$> (primType <* comma)
-                              <*> primType
+                              <*> dotProtoType
 
     repType = do symbol "repeated"
                  Repeated <$> primType
+    
+    optType = do symbol "optional"
+                 Optional <$> primType
 
 messageField :: ProtoParser DotProtoField
 messageField = do mtype <- messageType
->>>>>>> 4a2cbf55
                   mname <- identifier
                   symbol "="
                   mnumber <- fieldNumber
                   moptions <- optionAnnotation
-<<<<<<< HEAD
-                  whiteSpace
-                  string ";"
-                  -- TODO: parse comments
-                  return $ DotProtoField mnumber ty mname moptions Nothing
-
-messageMapField :: Parser DotProtoField
-messageMapField = do string "map"
-                     whiteSpace
-                     string "<"
-                     whiteSpace
-                     ktype <- primType
-                     whiteSpace
-                     string ","
-                     whiteSpace
-                     vtype <- dotProtoType
-                     whiteSpace
-                     string ">"
-                     whiteSpace
-                     mname <- identifier
-                     whiteSpace
-                     string "="
-                     fpos <- fieldNumber
-                     whiteSpace
-                     fos <- optionAnnotation
-                     whiteSpace
-                     string ";"
-                     -- TODO: parse comments
-                     return $ DotProtoField fpos (Map ktype vtype) mname fos Nothing
-=======
                   semi
                   return $ DotProtoField mnumber mtype mname moptions Nothing
->>>>>>> 4a2cbf55
 
 --------------------------------------------------------------------------------
 -- enumerations
