--- conflicted
+++ resolved
@@ -9,84 +9,7 @@
 #     [nix-shell]$ cabal test
 
 let
-<<<<<<< HEAD
-  config = {
-    packageOverrides = pkgs:
-      let
-        python_protobuf3_1 =
-          pkgs.protobuf3_1.override {
-            doCheck = false;
-          };
-      in
-        { haskellPackages = pkgs.haskellPackages.override {
-            overrides = haskellPackagesNew: haskellPackagesOld: rec {
-
-              aeson =
-                pkgs.haskell.lib.dontCheck (haskellPackagesNew.callPackage ./nix/aeson.nix { });
-
-              aeson-pretty =
-                haskellPackagesNew.callPackage ./nix/aeson-pretty.nix { };
-
-              cabal-doctest =
-                haskellPackagesNew.callPackage ./nix/cabal-doctest.nix { };
-
-              insert-ordered-containers =
-                haskellPackagesNew.callPackage ./nix/insert-ordered-containers.nix { };
-
-              neat-interpolation =
-                haskellPackagesNew.callPackage ./nix/neat-interpolation.nix { };
-
-              optparse-applicative =
-                haskellPackagesNew.callPackage ./nix/optparse-applicative.nix { } ;
-
-              optparse-generic =
-                haskellPackagesNew.callPackage ./nix/optparse-generic.nix { } ;
-
-              proto3-suite-no-tests =
-                pkgs.haskell.lib.dontCheck
-                  (haskellPackagesNew.callPackage ./default.nix { });
-
-              proto3-suite =
-                pkgs.haskell.lib.overrideCabal
-                  (haskellPackagesNew.callPackage ./default.nix { })
-                  (oldAttrs: {
-                      patches = [ tests/tests.patch ];
-
-                      postPatch = ''
-                        substituteInPlace tests/encode.sh --replace @ghc@ ${pkgs.ghc} --replace @bash@ ${pkgs.bash}
-                        substituteInPlace tests/decode.sh --replace @ghc@ ${pkgs.ghc} --replace @bash@ ${pkgs.bash}
-                      '';
-
-                      testHaskellDepends = oldAttrs.testHaskellDepends ++ [
-                        pkgs.ghc
-                        proto3-suite-no-tests
-                        pkgs.protobuf3_1
-                        pkgs.python
-                        python_protobuf3_1
-                      ];
-                    }
-                  );
-
-              proto3-wire =
-                haskellPackagesNew.callPackage ./nix/proto3-wire.nix { };
-
-              scientific =
-                pkgs.haskell.lib.dontCheck haskellPackagesOld.scientific;
-
-              swagger2 =
-                pkgs.haskell.lib.dontCheck
-                  (pkgs.haskell.lib.dontHaddock
-                    (haskellPackagesNew.callPackage ./nix/swagger2.nix { }));
-
-              turtle =
-                haskellPackagesNew.callPackage ./nix/turtle.nix { } ;
-
-            };
-          };
-        };
-=======
   nixpkgs = import ./nixpkgs/17_09.nix;
->>>>>>> 94a87913
 
   config = {
     allowUnfree = true;
