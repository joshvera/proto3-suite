name:                proto3-suite
version:             0.2.0
synopsis:            A low level library for writing out data in the Protocol Buffers wire format
license:             Apache-2.0
author:              Awake Networks
maintainer:          opensource@awakenetworks.com
copyright:           2017 Awake Networks
category:            Codec
build-type:          Simple
cabal-version:       >=1.10
data-files:          test-files/*.bin tests/encode.sh tests/decode.sh

library
  exposed-modules:     Proto3.Suite
                       Proto3.Suite.Class
                       Proto3.Suite.DotProto
                       Proto3.Suite.DotProto.Generate
                       Proto3.Suite.DotProto.AST
                       Proto3.Suite.DotProto.Parsing
                       Proto3.Suite.DotProto.Rendering
                       Proto3.Suite.JSONPB
                       Proto3.Suite.Tutorial
                       Proto3.Suite.Types
  other-modules:       Proto3.Suite.DotProto.Internal
                       Proto3.Suite.DotProto.Generate.Swagger
                       Proto3.Suite.JSONPB.Class
  build-depends:       aeson >= 1.3 && < 1.4,
                       aeson-pretty,
                       attoparsec >= 0.13.0.1,
                       base >=4.8 && <5.0,
                       base64-bytestring >= 1.0.0.1 && < 1.1,
                       bytestring >=0.10.6.0 && <0.11.0,
                       deepseq ==1.4.*,
                       cereal >= 0.5.1 && <0.6,
                       containers ==0.5.*,
                       foldl,
                       haskell-src ==1.0.*,
                       lens,
                       mtl ==2.2.*,
                       neat-interpolation,
                       parsec >= 3.1.9 && <3.2.0,
                       parsers >= 0.12 && <0.13,
<<<<<<< HEAD
                       pretty ==1.1.*,
                       pretty-show >= 1.6.12 && < 1.8,
=======
                       pretty-show >= 1.6.12 && < 1.7,
>>>>>>> 84670f6e
                       proto3-wire == 1.0.*,
                       QuickCheck >=2.8 && <3.0,
                       quickcheck-instances >= 0.3.16.1 && <0.4,
                       safe ==0.3.*,
                       semigroups ==0.18.*,
                       swagger2 >= 2.1.6 && < 2.3,
                       system-filepath,
                       text >= 0.2 && <1.3,
                       transformers >=0.4 && <0.6,
                       turtle,
                       vector >=0.11 && < 0.13,
                       wl-pprint,
                       ghc-typelits-extra

  hs-source-dirs:      src
  default-language:    Haskell2010
  ghc-options:         -O2 -Wall

test-suite tests
  type:                exitcode-stdio-1.0
  main-is:             Main.hs
  other-modules:       TestProto
                       TestCodeGen
  hs-source-dirs:      tests
  default-language:    Haskell2010
  build-depends:       base >=4.8 && <5.0,
                       QuickCheck >=2.8 && <3.0,
                       aeson >= 1.1.1.0 && < 1.2,
                       attoparsec >= 0.13.0.1,
                       base >=4.8 && <5.0,
                       base64-bytestring >= 1.0.0.1 && < 1.1,
                       bytestring >=0.10.6.0 && <0.11.0,
                       cereal >= 0.5.1 && <0.6,
                       doctest,
                       pretty-show >= 1.6.12 && < 1.7,
                       proto3-suite,
                       proto3-wire == 1.0.*,
                       semigroups ==0.18.*,
                       tasty >= 0.11 && <0.12,
                       tasty-hunit >= 0.9 && <0.10,
                       tasty-quickcheck >= 0.9.1 && <1.0,
                       text >= 0.2 && <1.3,
                       transformers >=0.4 && <0.6,
                       turtle,
                       vector >=0.11 && < 0.13

executable compile-proto-file
  main-is:             Main.hs
  hs-source-dirs:      tools/compile-proto-file
  default-language:    Haskell2010
  build-depends:       base >=4.8 && <5.0
                       , optparse-generic
                       , proto3-suite
                       , system-filepath
                       , text
                       , turtle

executable canonicalize-proto-file
  main-is:             Main.hs
  hs-source-dirs:      tools/canonicalize-proto-file
  default-language:    Haskell2010
  build-depends:       base >=4.8 && <5.0
                       , containers ==0.5.*
                       , optparse-generic
                       , proto3-suite
                       , proto3-wire == 1.0.*
                       , range-set-list >=0.1.2 && <0.2
                       , system-filepath
                       , turtle<|MERGE_RESOLUTION|>--- conflicted
+++ resolved
@@ -40,12 +40,8 @@
                        neat-interpolation,
                        parsec >= 3.1.9 && <3.2.0,
                        parsers >= 0.12 && <0.13,
-<<<<<<< HEAD
                        pretty ==1.1.*,
                        pretty-show >= 1.6.12 && < 1.8,
-=======
-                       pretty-show >= 1.6.12 && < 1.7,
->>>>>>> 84670f6e
                        proto3-wire == 1.0.*,
                        QuickCheck >=2.8 && <3.0,
                        quickcheck-instances >= 0.3.16.1 && <0.4,
